# Shared jobs specific to the OpenLab Project

- job:
    name: base
    parent: null
    description: |
      A subset of what the 'base' job provides: the absolute minimum considered
      required to run for any one job.
      It doesn't set up cached git repositories, will not set up mirrors,
      doesn't validate the node and does not generate an ARA report.
      These tasks, if required, can be included by the dependant jobs
      themselves on a need basis.
    attempts: 1
    pre-run: playbooks/base/pre.yaml
    post-run:
      - playbooks/base/post-ssh.yaml
      - playbooks/base/post-logs.yaml
    roles:
      - zuul: theopenlab/zuul-jobs
      - zuul: theopenlab/project-config
    timeout: 1800
    nodeset: ubuntu-xenial
    secrets:
      - site_logs

# Common test base job
- job:
    name: init-test
    description: |
      Base job for all types of test jobs. Ensure workspace and copy log files.
    pre-run: playbooks/init-test/pre.yaml
    post-run: playbooks/init-test/post.yaml
    timeout: 10800
    vars:
      global_env:
        OS_BRANCH: master


# Golang test base job
- job:
    name: golang-test
    parent: init-test
    description: |
      Base job for all types of golang test jobs.
    post-run: playbooks/golang-test/post.yaml

# Terraform-provider-openstack jobs
- job:
    name: terraform-provider-openstack-unittest
    parent: golang-test
    description: |
      Run terraform provider openstack unit test
    run: playbooks/terraform-provider-openstack-unittest/run.yaml
    nodeset: ubuntu-xenial-ut

- job:
    name: terraform-provider-openstack-acceptance-test
    parent: golang-test
    description: |
      Run terraform provider openstack acceptance test on master branch
    run: playbooks/terraform-provider-openstack-acceptance-test/run.yaml

- job:
    name: terraform-provider-openstack-acceptance-test-rocky
    parent: terraform-provider-openstack-acceptance-test
    description: |
      Run terraform provider openstack acceptance test on rocky branch
    vars:
      global_env:
        OS_BRANCH: stable/rocky

- job:
    name: terraform-provider-openstack-acceptance-test-queens
    parent: terraform-provider-openstack-acceptance-test
    description: |
      Run terraform provider openstack acceptance test on queens branch
    vars:
      global_env:
        OS_BRANCH: stable/queens

- job:
    name: terraform-provider-openstack-acceptance-test-pike
    parent: terraform-provider-openstack-acceptance-test
    description: |
      Run terraform provider openstack acceptance test on pike branch
    vars:
      global_env:
        OS_BRANCH: stable/pike

- job:
    name: terraform-provider-openstack-acceptance-test-ocata
    parent: terraform-provider-openstack-acceptance-test
    description: |
      Run terraform provider openstack acceptance test on ocata branch
    vars:
      global_env:
        OS_BRANCH: stable/ocata

- job:
    name: terraform-provider-openstack-acceptance-test-newton
    parent: terraform-provider-openstack-acceptance-test
    description: |
      Run terraform provider openstack acceptance test on newton branch
    vars:
      global_env:
        OS_BRANCH: stable/newton

- job:
    name: terraform-provider-openstack-acceptance-test-mitaka
    parent: terraform-provider-openstack-acceptance-test
    description: |
      Run terraform provider openstack acceptance test on mitaka branch
    vars:
      global_env:
        OS_BRANCH: stable/mitaka
    nodeset: ubuntu-trusty

- job:
    name: terraform-provider-openstack-acceptance-test-designate
    parent: golang-test
    description: |
      Run terraform provider openstack designate acceptance test on master branch
    run: playbooks/terraform-provider-openstack-acceptance-test-designate/run.yaml

- job:
    name: terraform-provider-openstack-acceptance-test-trove
    parent: golang-test
    description: |
      Run terraform-provider-openstack trove acceptance test on master branch
    run: playbooks/terraform-provider-openstack-acceptance-test-trove/run.yaml

- job:
    name: terraform-provider-openstack-acceptance-test-lbaas
    parent: golang-test
    description: |
      Run terraform provider openstack lbaas acceptance test on master branch
    run: playbooks/terraform-provider-openstack-acceptance-test-lbaas/run.yaml

- job:
    name: terraform-provider-openstack-acceptance-test-fwaas
    parent: golang-test
    description: |
      Run terraform provider openstack fwaas acceptance test on master branch
    run: playbooks/terraform-provider-openstack-acceptance-test-fwaas/run.yaml

# terraform-provider-openstack acceptance tests with Telefonica cloud
- job:
    name: terraform-provider-openstack-acceptance-test-telefonica
    parent: golang-test
    description: |
      Run acceptance tests of terraform-provider-openstack repo against telefonica cloud
    run: playbooks/terraform-provider-openstack-acceptance-test-public-clouds/run.yaml
    post-run: playbooks/terraform-provider-openstack-acceptance-test-public-clouds/post.yaml
    secrets:
      - telefonica_credentials
    vars:
      cloud_name: telefonica

# terraform-provider-openstack acceptance tests with Open Telekom cloud
- job:
    name: terraform-provider-openstack-acceptance-test-opentelekomcloud
    parent: golang-test
    description: |
      Run acceptance tests of terraform-provider-openstack repo against opentelekomcloud
    run: playbooks/terraform-provider-openstack-acceptance-test-public-clouds/run.yaml
    post-run: playbooks/terraform-provider-openstack-acceptance-test-public-clouds/post.yaml
    secrets:
      - opentelekomcloud_credentials
    vars:
      cloud_name: opentelekomcloud

# terraform-provider-openstack acceptance tests with orange cloud
- job:
    name: terraform-provider-openstack-acceptance-test-orange
    parent: golang-test
    description: |
      Run acceptance tests of terraform-provider-openstack repo against orange cloud
    run: playbooks/terraform-provider-openstack-acceptance-test-public-clouds/run.yaml
    post-run: playbooks/terraform-provider-openstack-acceptance-test-public-clouds/post.yaml
    secrets:
      - orange_credentials
    vars:
      cloud_name: orange

# terraform-provider-openstack acceptance tests with huawei cloud
- job:
    name: terraform-provider-openstack-acceptance-test-huaweicloud
    parent: golang-test
    description: |
      Run acceptance tests of terraform-provider-openstack repo against huaweicloud
    run: playbooks/terraform-provider-openstack-acceptance-test-public-clouds/run.yaml
    post-run: playbooks/terraform-provider-openstack-acceptance-test-public-clouds/post.yaml
    secrets:
      - huaweicloud_credentials
    vars:
      cloud_name: huaweicloud

# Gophercloud acceptance tests with Telefonica cloud
- job:
    name: gophercloud-acceptance-test-telefonica
    parent: golang-test
    description: |
      Run gophercloud acceptance test against telefonica cloud
    run: playbooks/gophercloud-acceptance-test-telefonica/run.yaml
    secrets:
      - telefonica_credentials

# terraform-provider-telefonicaopencloud acceptance tests with Telefonica cloud
- job:
    name: terraform-provider-telefonicaopencloud-acceptance-test-telefonica
    parent: golang-test
    description: |
      Run acceptance tests of terraform-provider-telefonicaopencloud repo against telefonica cloud
    run: playbooks/terraform-provider-telefonicaopencloud-acceptance-test-telefonica/run.yaml
    secrets:
      - telefonica_credentials

# terraform-provider-flexibleengine acceptance tests with orange cloud
- job:
    name: terraform-provider-flexibleengine-acceptance-test-orange
    parent: golang-test
    description: |
      Run acceptance tests of terraform-provider-flexibleengine repo against orange cloud
    run: playbooks/terraform-provider-flexibleengine-acceptance-test-orange/run.yaml
    secrets:
      - orange_credentials

# terraform-provider-opentelekomcloud acceptance tests with Open Telekom cloud
- job:
    name: terraform-provider-opentelekomcloud-acceptance-test-opentelekomcloud
    parent: golang-test
    description: |
      Run acceptance tests of terraform-provider-opentelekomcloud repo against open telekom cloud
    run: playbooks/terraform-provider-opentelekomcloud-acceptance-test-opentelekomcloud/run.yaml
    secrets:
      - opentelekomcloud_credentials

# OpenLab job self-check jobs
- job:
    name: openlab-zuul-jobs-check
    parent: init-test
    description: |
      This job runs against project-config, openlab-zuul-jobs and zuul-jobs
      so we can properly lint our ansible playbooks / roles
    required-projects:
      - theopenlab/openlab-zuul-jobs
      - theopenlab/project-config
      - theopenlab/zuul-jobs
    run: playbooks/openlab-zuul-jobs-check/run.yaml
    vars:
      excluded_path: "playbooks/base/*"
    nodeset: ubuntu-xenial-ut

# Deprecated (Kubernetes nested scenario)
- job:
    name: cloud-provider-openstack-unittest-nested
    parent: golang-test
    description: |
      Run Kubernetes openstack-cloud-controller-manager unit test in devstack instance
    run: playbooks/cloud-provider-openstack-unittest-nested/run.yaml
    nodeset: ubuntu-xenial

# Kubernetes cloud-provider-openstack jobs
- job:
    name: cloud-provider-openstack-test
    parent: golang-test
    description: |
      Base job for all types of cloud-provider-openstack test jobs
    pre-run: playbooks/cloud-provider-openstack-test/pre.yaml
    post-run: playbooks/cloud-provider-openstack-test/post.yaml
    nodeset: ubuntu-xenial-vexxhost
    secrets:
      - vexxhost_credentials
    vars:
      k8s_os_provider_src_dir: '{{ ansible_user_dir }}/src/k8s.io/cloud-provider-openstack'
      k8s_src_dir: '{{ ansible_user_dir }}/src/k8s.io/kubernetes'
      k8s_log_dir: '{{ ansible_user_dir }}/workspace/logs/kubernetes'
      kubectl: '{{ ansible_user_dir }}/src/k8s.io/kubernetes/cluster/kubectl.sh'

- job:
    name: cloud-provider-openstack-unittest
    parent: cloud-provider-openstack-test
    description: |
      Run unit test of cloud-provider-openstack
    run: playbooks/cloud-provider-openstack-unittest/run.yaml
    secrets:
      - vexxhost_credentials

- job:
    name: cloud-provider-openstack-format
    parent: cloud-provider-openstack-test
    description: |
      Run gofmt and typo checking of cloud-provider-openstack
    run: playbooks/cloud-provider-openstack-format/run.yaml
    nodeset: ubuntu-xenial-ut

- job:
    name: cloud-provider-openstack-acceptance-test-k8s-cinder
    parent: cloud-provider-openstack-test
    description: |
      Run cinder in-tree acceptance tests of cloud-provider-openstack
    run: playbooks/cloud-provider-openstack-acceptance-test-k8s-cinder/run.yaml
    post-run: playbooks/cloud-provider-openstack-acceptance-test-k8s-cinder/post.yaml
    secrets:
      - vexxhost_credentials

- job:
    name: cloud-provider-openstack-acceptance-test-e2e-conformance
    parent: cloud-provider-openstack-test
    description: |
      Run Kubernetes E2E Conformance tests against Kubernetes master
    run: playbooks/cloud-provider-openstack-acceptance-test-e2e-conformance/run.yaml
    post-run: playbooks/cloud-provider-openstack-acceptance-test-e2e-conformance/post.yaml
    secrets:
      - vexxhost_credentials
      - gcp_account
      - dockerhub

- job:
    name: cloud-provider-openstack-acceptance-test-e2e-conformance-stable-branch-v1.10
    parent: cloud-provider-openstack-acceptance-test-e2e-conformance
    description: |
      Run Kubernetes E2E Conformance tests against Kubernetes v1.10
    vars:
      k8s_version: 'release-1.10'

- job:
    name: cloud-provider-openstack-acceptance-test-e2e-conformance-stable-branch-v1.11
    parent: cloud-provider-openstack-acceptance-test-e2e-conformance
    description: |
      Run Kubernetes E2E Conformance tests against Kubernetes v1.11
    vars:
      k8s_version: 'release-1.11'

- job:
    name: cloud-provider-openstack-acceptance-test-e2e-conformance-stable-branch-v1.12
    parent: cloud-provider-openstack-acceptance-test-e2e-conformance
    description: |
      Run Kubernetes E2E Conformance tests against Kubernetes v1.12
    vars:
      k8s_version: 'release-1.12'

- job:
<<<<<<< HEAD
    name: cloud-provider-openstack-acceptance-test-e2e-conformance-stable-branch-v1.14
    parent: cloud-provider-openstack-acceptance-test-e2e-conformance
    description: |
      Run Kubernetes E2E Conformance tests against Kubernetes v1.14
    vars:
      k8s_version: 'release-1.14'
=======
    name: cloud-provider-openstack-acceptance-test-e2e-conformance-stable-branch-v1.13
    parent: cloud-provider-openstack-acceptance-test-e2e-conformance
    description: |
      Run Kubernetes E2E Conformance tests against Kubernetes v1.13
    vars:
      k8s_version: 'release-1.13'
>>>>>>> 2ddb5c9b

- job:
    name: cloud-provider-openstack-acceptance-test-standalone-cinder
    parent: cloud-provider-openstack-test
    description: |
      Run cinder standalone acceptance tests of cloud-provider-openstack
    run: playbooks/cloud-provider-openstack-acceptance-test-standalone-cinder/run.yaml
    post-run: playbooks/cloud-provider-openstack-acceptance-test-standalone-cinder/post.yaml
    nodeset: ubuntu-xenial

- job:
    name: cloud-provider-openstack-acceptance-test-csi-cinder
    parent: cloud-provider-openstack-test
    description: |
      Run cinder csi acceptance tests of cloud-provider-openstack
    run: playbooks/cloud-provider-openstack-acceptance-test-csi-cinder/run.yaml
    post-run: playbooks/cloud-provider-openstack-acceptance-test-csi-cinder/post.yaml
    secrets:
      - vexxhost_credentials

- job:
    name: cloud-provider-openstack-acceptance-test-manila-provisioner
    parent: cloud-provider-openstack-test
    description: |
      Run Manila provisioner acceptance tests of cloud-provider-openstack
    run: playbooks/cloud-provider-openstack-acceptance-test-manila-provisioner/run.yaml
    post-run: playbooks/cloud-provider-openstack-acceptance-test-manila-provisioner/post.yaml
    nodeset: ubuntu-xenial

- job:
    name: cloud-provider-openstack-acceptance-test-lb-octavia
    parent: cloud-provider-openstack-test
    description: |
      Run lb acceptance tests of cloud-provider-openstack
    run: playbooks/cloud-provider-openstack-acceptance-test-lb-octavia/run.yaml
    post-run: playbooks/cloud-provider-openstack-acceptance-test-lb-octavia/post.yaml
    secrets:
      - vexxhost_credentials

- job:
    name: cloud-provider-openstack-acceptance-test-keystone-authentication-authorization
    parent: cloud-provider-openstack-test
    description: |
      Run keystone auth acceptance tests of cloud-provider-openstack
    run: playbooks/cloud-provider-openstack-acceptance-test-keystone-authentication-authorization/run.yaml
    nodeset: ubuntu-xenial

- job:
    name: cloud-provider-openstack-acceptance-test-flexvolume-cinder
    parent: cloud-provider-openstack-test
    description: |
      Run cinder flexvolume acceptance tests of cloud-provider-openstack
    run: playbooks/cloud-provider-openstack-acceptance-test-flexvolume-cinder/run.yaml
    nodeset: ubuntu-xenial

- job:
    name: cluster-api-provider-openstack-image-build
    parent: cloud-provider-openstack-test
    description: |
      Run the image build and publish jobs
    run: playbooks/cluster-api-provider-openstack-image-build/run.yaml
    vars:
      k8s_cluster_api_provider_os_src_dir: '{{ ansible_user_dir }}/src/sigs.k8s.io/cluster-api-provider-openstack'
    nodeset: ubuntu-xenial
    secrets:
      - dockerhub

# ansible jobs
- job:
    name: openstacksdk-ansible-devel-functional-devstack
    parent: init-test
    description: |
      Run openstacksdk ansible functional tests against a master devstack using git devel branch version of ansible.
    run: playbooks/ansible-functional-devstack/run.yaml
    required-projects:
      - openstack/openstacksdk
    override-checkout: devel
    vars:
      os_sdk: openstacksdk

- job:
    name: openstacksdk-ansible-functional-devstack
    parent: init-test
    description: |
      Run openstacksdk ansible functional tests against a master devstack using git stable-2.7 branch version of ansible.
    run: playbooks/ansible-functional-devstack/run.yaml
    required-projects:
      - openstack/openstacksdk
    override-checkout: stable-2.7
    vars:
      os_sdk: openstacksdk

- job:
    name: openstacksdk-ansible-functional-devstack-rocky
    parent: init-test
    description: |
      Run openstacksdk ansible functional tests against a rocky devstack using git stable-2.7 branch version of ansible.
    run: playbooks/ansible-functional-devstack/run.yaml
    required-projects:
      - openstack/openstacksdk
    override-checkout: stable-2.7
    vars:
      os_sdk: openstacksdk
      global_env:
        OS_BRANCH: stable/rocky

- job:
    name: openstacksdk-ansible-functional-devstack-queens
    parent: init-test
    description: |
      Run openstacksdk ansible functional tests against a queens devstack using git stable-2.7 branch version of ansible.
    run: playbooks/ansible-functional-devstack/run.yaml
    required-projects:
      - openstack/openstacksdk
    override-checkout: stable-2.7
    vars:
      os_sdk: openstacksdk
      global_env:
        OS_BRANCH: stable/queens

- job:
    name: openstacksdk-ansible-functional-devstack-pike
    parent: init-test
    description: |
      Run openstacksdk ansible functional tests against a pike devstack using git stable-2.7 branch version of ansible.
    run: playbooks/ansible-functional-devstack/run.yaml
    required-projects:
      - openstack/openstacksdk
    override-checkout: stable-2.7
    vars:
      os_sdk: openstacksdk
      global_env:
        OS_BRANCH: stable/pike

- job:
    name: openstacksdk-ansible-functional-devstack-ocata
    parent: init-test
    description: |
      Run openstacksdk ansible functional tests against a ocata devstack using git stable-2.7 branch version of ansible.
    run: playbooks/ansible-functional-devstack/run.yaml
    required-projects:
      - openstack/openstacksdk
    override-checkout: stable-2.7
    vars:
      os_sdk: openstacksdk
      global_env:
        OS_BRANCH: stable/ocata

- job:
    name: openstacksdk-ansible-functional-devstack-newton
    parent: init-test
    description: |
      Run openstacksdk ansible functional tests against a newton devstack using git stable-2.7 branch version of ansible.
    run: playbooks/ansible-functional-devstack/run.yaml
    required-projects:
      - openstack/openstacksdk
    override-checkout: stable-2.7
    vars:
      os_sdk: openstacksdk
      global_env:
        OS_BRANCH: stable/newton

- job:
    name: openstacksdk-ansible-functional-devstack-mitaka
    parent: init-test
    description: |
      Run openstacksdk ansible functional tests against a mitaka devstac using git stable-2.7 branch version of ansible.
    run: playbooks/ansible-functional-devstack/run.yaml
    required-projects:
      - openstack/openstacksdk
    override-checkout: stable-2.7
    vars:
      os_sdk: openstacksdk
      global_env:
        OS_BRANCH: stable/mitaka
    nodeset: ubuntu-trusty

- job:
    name: shade-ansible-functional-devstack
    parent: init-test
    description: |
      Run shade ansible functional tests against a master devstack using git stable-2.5 branch version of ansible.
    run: playbooks/ansible-functional-devstack/run.yaml
    required-projects:
      - openstack-infra/shade
    override-checkout: stable-2.5
    vars:
      os_sdk: shade

- job:
    name: openstacksdk-ansible-functional-opentelekomcloud
    parent: init-test
    description: |
      Run openstacksdk ansible functional tests against a opentelekomcloud using git stable-2.7 branch version of ansible.
    run: playbooks/ansible-functional-public-clouds/run.yaml
    required-projects:
      - openstack/openstacksdk
    override-checkout: stable-2.7
    vars:
      cloud_name: opentelekomcloud
      os_sdk: openstacksdk
      # Disable public cloud policy limit roles: group keystone_domain keystone_role nova_flavor user user_group
      test_cases: auth image keypair network object port router security_group server subnet volume
    secrets:
      - opentelekomcloud_credentials

- job:
    name: openstacksdk-ansible-functional-orange
    parent: init-test
    description: |
      Run openstacksdk ansible functional tests against orange cloud using git stable-2.7 branch version of ansible.
    run: playbooks/ansible-functional-public-clouds/run.yaml
    required-projects:
      - openstack/openstacksdk
    override-checkout: stable-2.7
    vars:
      cloud_name: orange
      os_sdk: openstacksdk
      # Disable public cloud policy limit roles: group keystone_domain keystone_role nova_flavor user user_group object
      test_cases: auth image keypair network port router security_group server subnet volume
    secrets:
      - orange_credentials

- job:
    name: openstacksdk-ansible-functional-telefonica
    parent: init-test
    description: |
      Run openstacksdk ansible functional tests against telefonica cloud using git stable-2.7 branch version of ansible.
    run: playbooks/ansible-functional-public-clouds/run.yaml
    required-projects:
      - openstack/openstacksdk
    override-checkout: stable-2.7
    vars:
      cloud_name: telefonica
      os_sdk: openstacksdk
      # Disable public cloud policy limit roles: group keystone_domain keystone_role nova_flavor user user_group object
      test_cases: auth image keypair network port router security_group server subnet volume
    secrets:
      - telefonica_credentials

- job:
    name: openstacksdk-ansible-functional-huaweicloud
    parent: init-test
    description: |
      Run openstacksdk ansible functional tests against huaweicloud using git stable-2.7 branch version of ansible.
    run: playbooks/ansible-functional-public-clouds/run.yaml
    required-projects:
      - openstack/openstacksdk
    override-checkout: stable-2.7
    vars:
      cloud_name: huaweicloud
      os_sdk: openstacksdk
      # Disable public cloud policy limit roles: group keystone_domain keystone_role nova_flavor user user_group object
      test_cases: auth image keypair network port router security_group server subnet volume
    secrets:
      - huaweicloud_credentials

# packer jobs
- job:
    name: packer-functional-opentelekomcloud
    parent: init-test
    description: |
      Test image building functionality of Packer of v1.3.3 against opentelekomcloud.
    run: playbooks/packer-functional-public-clouds/run.yaml
    vars:
      cloud_name: opentelekomcloud
    secrets:
      - opentelekomcloud_credentials
    override-checkout: v1.3.3

- job:
    name: packer-functional-orange
    parent: init-test
    description: |
      Test image building functionality of Packer of v1.3.3 against orange.
    run: playbooks/packer-functional-public-clouds/run.yaml
    vars:
      cloud_name: orange
    secrets:
      - orange_credentials
    override-checkout: v1.3.3

- job:
    name: packer-functional-telefonica
    parent: init-test
    description: |
      Test image building functionality of Packer of v1.3.3 against telefonica.
    run: playbooks/packer-functional-public-clouds/run.yaml
    vars:
      cloud_name: telefonica
    secrets:
      - telefonica_credentials
    override-checkout: v1.3.3

- job:
    name: packer-functional-huaweicloud
    parent: init-test
    description: |
      Test image building functionality of Packer of v1.3.3 against huaweicloud.
    run: playbooks/packer-functional-public-clouds/run.yaml
    vars:
      cloud_name: huaweicloud
    secrets:
      - huaweicloud_credentials
    override-checkout: v1.3.3

- job:
    name: packer-master-functional-devstack
    parent: init-test
    description: |
      Test image building functionality of Packer of master against devstack.
    run: playbooks/packer-functional-devstack/run.yaml

- job:
    name: packer-functional-devstack
    parent: init-test
    description: |
      Test image building functionality of Packer of v1.3.3 against master devstack.
    run: playbooks/packer-functional-devstack/run.yaml
    override-checkout: v1.3.3

- job:
    name: packer-functional-devstack-rocky
    parent: init-test
    description: |
      Test image building functionality of Packer of v1.3.3 against rocky devstack.
    run: playbooks/packer-functional-devstack/run.yaml
    vars:
      global_env:
        OS_BRANCH: stable/rocky
    override-checkout: v1.3.3

- job:
    name: packer-functional-devstack-queens
    parent: init-test
    description: |
      Test image building functionality of Packer of v1.3.3 against queens devstack.
    run: playbooks/packer-functional-devstack/run.yaml
    vars:
      global_env:
        OS_BRANCH: stable/queens
    override-checkout: v1.3.3

- job:
    name: packer-functional-devstack-pike
    parent: init-test
    description: |
      Test image building functionality of Packer of v1.3.3 against pike devstack.
    run: playbooks/packer-functional-devstack/run.yaml
    vars:
      global_env:
        OS_BRANCH: stable/pike
    override-checkout: v1.3.3

- job:
    name: packer-functional-devstack-ocata
    parent: init-test
    description: |
      Test image building functionality of Packer of v1.3.3 against ocata devstack.
    run: playbooks/packer-functional-devstack/run.yaml
    vars:
      global_env:
        OS_BRANCH: stable/ocata
    override-checkout: v1.3.3

- job:
    name: packer-functional-devstack-newton
    parent: init-test
    description: |
      Test image building functionality of Packer of v1.3.3  against newton devstack.
    run: playbooks/packer-functional-devstack/run.yaml
    vars:
      global_env:
        OS_BRANCH: stable/newton
    override-checkout: v1.3.3

- job:
    name: packer-functional-devstack-mitaka
    parent: init-test
    description: |
      Test image building functionality of Packer of v1.3.3 against mitaka devstack.
    run: playbooks/packer-functional-devstack/run.yaml
    vars:
      global_env:
        OS_BRANCH: stable/mitaka
    override-checkout: v1.3.3
    nodeset: ubuntu-trusty

# docker machine jobs
- job:
    name: docker-machine-functional-opentelekomcloud
    parent: init-test
    description: |
      Test functionalities of Docker machine of v0.16.1 version against opentelekomcloud.
    run: playbooks/docker-machine-functional-public-clouds/run.yaml
    vars:
      cloud_name: opentelekomcloud
    override-checkout: v0.16.1
    secrets:
      - opentelekomcloud_credentials

- job:
    name: docker-machine-functional-orange
    parent: init-test
    description: |
      Test functionalities of Docker machine of v0.16.1 version against orange.
    run: playbooks/docker-machine-functional-public-clouds/run.yaml
    vars:
      cloud_name: orange
    override-checkout: v0.16.1
    secrets:
      - orange_credentials

- job:
    name: docker-machine-functional-telefonica
    parent: init-test
    description: |
      Test functionalities of Docker machine of v0.16.1 version against telefonica.
    run: playbooks/docker-machine-functional-public-clouds/run.yaml
    vars:
      cloud_name: telefonica
      ssh_user: linux
    override-checkout: v0.16.1
    secrets:
      - telefonica_credentials

- job:
    name: docker-machine-functional-huaweicloud
    parent: init-test
    description: |
      Test functionalities of Docker machine of v0.16.1 version against huaweicloud.
    run: playbooks/docker-machine-functional-public-clouds/run.yaml
    vars:
      cloud_name: huaweicloud
    override-checkout: v0.16.1
    secrets:
      - huaweicloud_credentials

- job:
    name: docker-machine-functional-devstack-mitaka
    parent: init-test
    description: |
      Test image building functionality of Docker machine of v0.16.1 version against
      devstack of Mitaka.
    run: playbooks/docker-machine-functional-devstack/run.yaml
    vars:
      global_env:
        OS_BRANCH: stable/mitaka
    override-checkout: v0.16.1
    nodeset: ubuntu-trusty

- job:
    name: docker-machine-functional-devstack-newton
    parent: init-test
    description: |
      Test image building functionality of Docker machine of v0.16.1 version against
      devstack of Newton.
    run: playbooks/docker-machine-functional-devstack/run.yaml
    vars:
      global_env:
        OS_BRANCH: stable/newton
    override-checkout: v0.16.1

- job:
    name: docker-machine-functional-devstack-ocata
    parent: init-test
    description: |
      Test image building functionality of Docker machine of v0.16.1 version against
      devstack of Ocata.
    run: playbooks/docker-machine-functional-devstack/run.yaml
    vars:
      global_env:
        OS_BRANCH: stable/ocata
    override-checkout: v0.16.1

- job:
    name: docker-machine-functional-devstack-pike
    parent: init-test
    description: |
      Test image building functionality of Docker machine of v0.16.1 version against
      devstack of Pike.
    run: playbooks/docker-machine-functional-devstack/run.yaml
    vars:
      global_env:
        OS_BRANCH: stable/pike
    override-checkout: v0.16.1

- job:
    name: docker-machine-functional-devstack-queens
    parent: init-test
    description: |
      Test image building functionality of Docker machine of v0.16.1 version against
      devstack of Queens.
    run: playbooks/docker-machine-functional-devstack/run.yaml
    vars:
      global_env:
        OS_BRANCH: stable/queens
    override-checkout: v0.16.1

- job:
    name: docker-machine-functional-devstack-rocky
    parent: init-test
    description: |
      Test image building functionality of Docker machine of v0.16.1 version against
      devstack of Rocky.
    run: playbooks/docker-machine-functional-devstack/run.yaml
    vars:
      global_env:
        OS_BRANCH: stable/rocky
    override-checkout: v0.16.1

# bosh huaweicloud cpi jobs
- job:
    name: bosh-huaweicloud-cpi-release-validator-test-huaweicloud
    parent: init-test
    description: |
      This job validation tests of bosh-huaweicloud-cpi-release aganist Huaweicloud
    run: playbooks/bosh-huaweicloud-cpi-release-validator-test-huaweicloud/run.yaml
    required-projects:
      - zhongjun2/cf-huaweicloud-validator
    secrets:
      - huaweicloud_credentials
    nodeset: ubuntu-xenial-huaweicloud

- job:
    name: bosh-huaweicloud-cpi-release-acceptance-test-huaweicloud
    parent: init-test
    description: |
      This job run tests of bosh-acceptance-test aganist Huaweicloud
    run: playbooks/bosh-huaweicloud-cpi-release-acceptance-test-huaweicloud/run.yaml
    post-run: playbooks/bosh-huaweicloud-cpi-release-acceptance-test-huaweicloud/post.yaml
    required-projects:
      - cloudfoundry/bosh-acceptance-tests
    secrets:
      - huaweicloud_credentials
    nodeset: ubuntu-xenial-huaweicloud

# open service broker checker jobs
- job:
    name: osb-checker-test-huaweicloud
    parent: init-test
    description: |
      This job run tests of osb-checker aganist Huaweicloud
    run: playbooks/osb-checker-test-huaweicloud/run.yaml
    required-projects:
      - openservicebrokerapi/osb-checker
    secrets:
      - huaweicloud_credentials

- job:
    name: manageiq-providers-openstack-test-devstack-master
    parent: init-test
    description: |
      This job run tests of manageiq-providers-openstack aganist Devstack of master.
    run: playbooks/manageiq-providers-openstack-test-devstack/run.yaml

- job:
    name: manageiq-providers-openstack-test-devstack-mitaka
    parent: init-test
    description: |
      This job run tests of manageiq-providers-openstack aganist devstack of Mitaka.
    run: playbooks/manageiq-providers-openstack-test-devstack/run.yaml
    vars:
      global_env:
        OS_BRANCH: stable/mitaka
    nodeset: ubuntu-trusty

- job:
    name: manageiq-providers-openstack-test-devstack-newton
    parent: init-test
    description: |
      This job run tests of manageiq-providers-openstack aganist devstack of Newton.
    run: playbooks/manageiq-providers-openstack-test-devstack/run.yaml
    vars:
      global_env:
        OS_BRANCH: stable/newton

- job:
    name: manageiq-providers-openstack-test-devstack-ocata
    parent: init-test
    description: |
      This job run tests of manageiq-providers-openstack aganist devstack of Ocata.
    run: playbooks/manageiq-providers-openstack-test-devstack/run.yaml
    vars:
      global_env:
        OS_BRANCH: stable/ocata

- job:
    name: manageiq-providers-openstack-test-devstack-pike
    parent: init-test
    description: |
      This job run tests of manageiq-providers-openstack aganist devstack of Pike.
    run: playbooks/manageiq-providers-openstack-test-devstack/run.yaml
    vars:
      global_env:
        OS_BRANCH: stable/pike

- job:
    name: manageiq-providers-openstack-test-devstack-queens
    parent: init-test
    description: |
      This job run tests of manageiq-providers-openstack aganist devstack of Queens.
    run: playbooks/manageiq-providers-openstack-test-devstack/run.yaml
    vars:
      global_env:
        OS_BRANCH: stable/queens

- job:
    name: manageiq-providers-openstack-test-devstack-rocky
    parent: init-test
    description: |
      This job run tests of manageiq-providers-openstack aganist devstack of Rocky.
    run: playbooks/manageiq-providers-openstack-test-devstack/run.yaml
    vars:
      global_env:
        OS_BRANCH: stable/rocky

- job:
    name: manageiq-providers-openstack-test-huaweicloud
    parent: init-test
    description: |
      This job run tests of manageiq-providers-openstack aganist HuaweiCloud.
    run: playbooks/manageiq-providers-openstack-test-public-clouds/run.yaml
    vars:
      cloud_name: huaweicloud
    secrets:
      - huaweicloud_credentials

- job:
    name: manageiq-providers-openstack-test-opentelekomcloud
    parent: init-test
    description: |
      This job run tests of manageiq-providers-openstack aganist OpenTelekomCloud.
    run: playbooks/manageiq-providers-openstack-test-public-clouds/run.yaml
    vars:
      cloud_name: opentelekomcloud
    secrets:
      - opentelekomcloud_credentials

- job:
    name: manageiq-providers-openstack-test-orange
    parent: init-test
    description: |
      This job run tests of manageiq-providers-openstack aganist Orange Cloud.
    run: playbooks/manageiq-providers-openstack-test-public-clouds/run.yaml
    vars:
      cloud_name: orange
    secrets:
      - orange_credentials

- job:
    name: manageiq-providers-openstack-test-telefonica
    parent: init-test
    description: |
      This job run tests of manageiq-providers-openstack aganist Telefonica Cloud.
    run: playbooks/manageiq-providers-openstack-test-public-clouds/run.yaml
    vars:
      cloud_name: telefonica
    secrets:
      - telefonica_credentials

# terraform-provider-huaweicloud acceptance tests against FusionCloud
- job:
    name: terraform-provider-huaweicloud-acceptance-test-fusioncloud
    parent: golang-test
    description: |
      Run acceptance tests of terraform-provider-huaweicloud repo against fusioncloud
    run: playbooks/terraform-provider-huaweicloud-acceptance-test-fusioncloud/run.yaml
    post-run: playbooks/terraform-provider-huaweicloud-acceptance-test-fusioncloud/post.yaml
    timeout: 18000
    secrets:
      - fusioncloud_credentials

- job:
    name: openshift-origin-functional-test-huaweicloud
    parent: init-test
    description: |
      Run functional tests of openshift-origin repo of v3.9.0 release against huaweicloud
    run: playbooks/openshift-origin-functional-test-public-clouds/run.yaml
    post-run: playbooks/openshift-origin-functional-test-public-clouds/post.yaml
    vars:
      cloud_name: huaweicloud
      inventory_name: huawei
      openshift_image_name: "CentOS 7.5 64bit"
    secrets:
      - huaweicloud_credentials

- job:
    name: openshift-origin-functional-test-opentelekomcloud
    parent: init-test
    description: |
      Run functional tests of openshift-origin repo of v3.9.0 release against opentelekomcloud
    run: playbooks/openshift-origin-functional-test-public-clouds/run.yaml
    post-run: playbooks/openshift-origin-functional-test-public-clouds/post.yaml
    vars:
      cloud_name: opentelekomcloud
      inventory_name: otc
    secrets:
      - opentelekomcloud_credentials

- job:
    name: openshift-origin-functional-test-telefonica
    parent: init-test
    description: |
      Run functional tests of openshift-origin repo of v3.9.0 release against telefonica cloud
    run: playbooks/openshift-origin-functional-test-public-clouds/run.yaml
    post-run: playbooks/openshift-origin-functional-test-public-clouds/post.yaml
    vars:
      cloud_name: telefonica
      inventory_name: telefonica
    secrets:
      - telefonica_credentials

- job:
    name: openshift-origin-functional-test-orange
    parent: init-test
    description: |
      Run functional tests of openshift-origin repo of v3.9.0 release against orange cloud
    run: playbooks/openshift-origin-functional-test-public-clouds/run.yaml
    post-run: playbooks/openshift-origin-functional-test-public-clouds/post.yaml
    vars:
      cloud_name: orange
      inventory_name: orange
    secrets:
      - orange_credentials

- job:
    name: spark-integration-test-kubeadm-k8s
    parent: init-test
    description: |
      Run integration tests of spark of master with k8s cluster deployed by kubeadm
    run: playbooks/spark-integration-test-kubeadm-k8s/run.yaml

- job:
    name: spark-integration-test-minikube-k8s
    parent: init-test
    description: |
      Run integration tests of spark of v2.4.0 with k8s cluster deployed by minikube
    run: playbooks/spark-integration-test-minikube-k8s/run.yaml
    override-checkout: branch-2.4<|MERGE_RESOLUTION|>--- conflicted
+++ resolved
@@ -341,21 +341,20 @@
       k8s_version: 'release-1.12'
 
 - job:
-<<<<<<< HEAD
+    name: cloud-provider-openstack-acceptance-test-e2e-conformance-stable-branch-v1.13
+    parent: cloud-provider-openstack-acceptance-test-e2e-conformance
+    description: |
+      Run Kubernetes E2E Conformance tests against Kubernetes v1.13
+    vars:
+      k8s_version: 'release-1.13'
+
+- job:
     name: cloud-provider-openstack-acceptance-test-e2e-conformance-stable-branch-v1.14
     parent: cloud-provider-openstack-acceptance-test-e2e-conformance
     description: |
       Run Kubernetes E2E Conformance tests against Kubernetes v1.14
     vars:
       k8s_version: 'release-1.14'
-=======
-    name: cloud-provider-openstack-acceptance-test-e2e-conformance-stable-branch-v1.13
-    parent: cloud-provider-openstack-acceptance-test-e2e-conformance
-    description: |
-      Run Kubernetes E2E Conformance tests against Kubernetes v1.13
-    vars:
-      k8s_version: 'release-1.13'
->>>>>>> 2ddb5c9b
 
 - job:
     name: cloud-provider-openstack-acceptance-test-standalone-cinder
